import { AppFeatures } from '@models/AppFeatures'
const SERVER_IP = import.meta.env.VITE_SERVER_IP
const PORT = import.meta.env.VITE_PORT
/**
 * Returns the application configuration.
 * It is wrapped in a function to ensure the configuration is not mutated.
 */
const config: Config = {
  mode: import.meta.env.MODE,
  socketTimeout: 10000,
  features: [
    AppFeatures.FileUpload,
    AppFeatures.AudioRecording,
    AppFeatures.Settings,
    AppFeatures.Plugins
  ],
  endpoints: {
<<<<<<< HEAD
    chat: 'ws://localhost:1865/ws',
    rabbitHole: 'http://localhost:1865/rabbithole',
    allLLM: 'http://localhost:1865/settings/llm/',
    singleLLM: 'http://localhost:1865/settings/llm/:llm',
    plugins: 'http://localhost:1865/plugins/'
=======
    chat: `ws://${SERVER_IP}:${PORT}/ws`,
    rabbitHole: `http://${SERVER_IP}:${PORT}/rabbithole`,
    allLLM: `http://${SERVER_IP}:${PORT}/settings/llm/`,
    singleLLM: `http://${SERVER_IP}:${PORT}/settings/llm/:llm`
>>>>>>> b4b0f3e4
  }
}

export interface Config {
   readonly mode: string
  readonly socketTimeout: number
  readonly features: AppFeatures[]
  readonly endpoints: {
    readonly chat: string
    readonly rabbitHole: string
    readonly allLLM: string
    readonly singleLLM: string
    readonly plugins: string
  }
}

export default config<|MERGE_RESOLUTION|>--- conflicted
+++ resolved
@@ -15,18 +15,11 @@
     AppFeatures.Plugins
   ],
   endpoints: {
-<<<<<<< HEAD
-    chat: 'ws://localhost:1865/ws',
-    rabbitHole: 'http://localhost:1865/rabbithole',
-    allLLM: 'http://localhost:1865/settings/llm/',
-    singleLLM: 'http://localhost:1865/settings/llm/:llm',
-    plugins: 'http://localhost:1865/plugins/'
-=======
     chat: `ws://${SERVER_IP}:${PORT}/ws`,
     rabbitHole: `http://${SERVER_IP}:${PORT}/rabbithole`,
     allLLM: `http://${SERVER_IP}:${PORT}/settings/llm/`,
-    singleLLM: `http://${SERVER_IP}:${PORT}/settings/llm/:llm`
->>>>>>> b4b0f3e4
+    singleLLM: `http://${SERVER_IP}:${PORT}/settings/llm/:llm`,
+    plugins: `http://${SERVER_IP}:${PORT}/plugins/`
   }
 }
 
