--- conflicted
+++ resolved
@@ -3,7 +3,6 @@
 from cat import setting
 from fastapi import FastAPI, WebSocket, UploadFile, BackgroundTasks
 from cat.utils import log
-from cat.db.database import create_db_and_tables
 from cat.rabbit_hole import (  # TODO: should be moved inside the cat as a method?
     ingest_file,
 )
@@ -39,13 +38,6 @@
 
 # Add the setting router to the middleware stack.
 cheshire_cat_api.include_router(setting.router, tags=["Settings"], prefix="/settings")
-
-
-# MOVED INTO THE CheshireCat class
-# @cheshire_cat_api.on_event("startup")
-# def on_startup():
-# Create the SQL table in the SQLite database
-#    create_db_and_tables()
 
 
 # main loop via websocket
@@ -85,47 +77,33 @@
     return {"status": "We're all mad here, dear!"}
 
 
-<<<<<<< HEAD
-=======
-# GET settings
-@cheshire_cat_api.get("/settings/")
-async def settings_read():
-    return {}
-
-
-# POST settings
-@cheshire_cat_api.post("/settings/")
-async def settings_write():
-    return {}
-
-
 # POST delete_memories
-@cheshire_cat_api.post("/delete_memories/")
-async def delete_memories(id:str):
-    return {}
+@cheshire_cat_api.delete("/delete_memories/")
+async def delete_memories(memory_id: str):
+    return {"error": "to be implemented"}
 
 
 # POST read_memories
-@cheshire_cat_api.post("/read_memories/")
-async def read_memories(text:str):
-    memories = cheshire_cat.read_memories(text=text, embedding=None, collection="episodes", k=100)
-    documents = cheshire_cat.read_memories(text=text, embedding=None, collection="documents", k=100)
-    # log(memories)
-    # log("documents")
-    # log(documents)
-    memories = str([ dict(m[0]) | {'measure': m[1]} for m in memories])
-    documents = str([ dict(m[0]) | {'measure': m[1]} for m in documents])
-    log(memories)
-    log(documents)
-    return JSONResponse(
-        content={
+@cheshire_cat_api.post("/recall_memories/")
+async def recall_memories_from_text(text: str):
+    memories = cheshire_cat.recall_memories_from_text(
+        text=text, collection="episodes", k=100
+    )
+    documents = cheshire_cat.recall_memories_from_text(
+        text=text, collection="documents", k=100
+    )
+
+    memories = [dict(m[0]) | {"score": float(m[1])} for m in memories]
+    documents = [dict(m[0]) | {"score": float(m[1])} for m in documents]
+
+    return (
+        {
             "memories": memories,
             "documents": documents,
         },
     )
 
 
->>>>>>> 52d3cd56
 # receive files via endpoint
 # TODO: should we receive files also via websocket?
 @cheshire_cat_api.post("/rabbithole/")
