from langchain.prompts import PromptTemplate
from langchain.chains import LLMChain
from langchain.agents import AgentExecutor, LLMSingleActionAgent

from cat.looking_glass.prompts import ToolPromptTemplate
from cat.looking_glass.output_parser import ToolOutputParser
from cat.log import log


class AgentManager:
    """Manager of Langchain Agent.

    This class manages the Agent that uses the LLM. It takes care of formatting the prompt and filtering the tools
    before feeding them to the Agent. It also instantiates the Langchain Agent.

    Attributes
    ----------
    cat : CheshireCat
        Cheshire Cat instance.

    """
    def __init__(self, cat):
        self.cat = cat


    def execute_tool_agent(self, agent_input, allowed_tools):

        allowed_tools_names = [t.name for t in allowed_tools]

        prompt = ToolPromptTemplate(
            template = self.cat.mad_hatter.execute_hook("agent_prompt_instructions"),
            tools=allowed_tools,
            # This omits the `agent_scratchpad`, `tools`, and `tool_names` variables because those are generated dynamically
            # This includes the `intermediate_steps` variable because it is needed to fill the scratchpad
            input_variables=["input", "intermediate_steps"]
        )

        # main chain
        agent_chain = LLMChain(prompt=prompt, llm=self.cat._llm, verbose=True)

        # init agent
        agent = LLMSingleActionAgent(
            llm_chain=agent_chain,
            output_parser=ToolOutputParser(),
            stop=["\nObservation:"],
            allowed_tools=allowed_tools_names,
            verbose=True
        )

        # agent executor
        agent_executor = AgentExecutor.from_agent_and_tools(
            agent=agent,
            tools=allowed_tools,
            return_intermediate_steps=True,
            verbose=True
        )

        out = agent_executor(agent_input)
        return out
    

    def execute_memory_chain(self, agent_input, prompt_prefix, prompt_suffix):
        
        # memory chain (second step)
        memory_prompt = PromptTemplate(
            template = prompt_prefix + prompt_suffix,
            input_variables=[
                "input",
                "chat_history",
                "episodic_memory",
                "declarative_memory",
                "tools_output"
            ]
        )

        memory_chain = LLMChain(
            prompt=memory_prompt,
            llm=self.cat._llm,
            verbose=True
        )

        out = memory_chain(agent_input)
        out["output"] = out["text"]
        del out["text"]
        return out


    def execute_agent(self, agent_input):
        """Instantiate the Agent with tools.

        The method formats the main prompt and gather the allowed tools. It also instantiates a conversational Agent
        from Langchain.

        Returns
        -------
        agent_executor : AgentExecutor
            Instance of the Agent provided with a set of tools.
        """
        mad_hatter = self.cat.mad_hatter

        # this hook allows to reply without executing the agent (for example canned responses, out-of-topic barriers etc.)
        fast_reply = mad_hatter.execute_hook("before_agent_starts", agent_input)
        if fast_reply:
            return fast_reply

        prompt_prefix = mad_hatter.execute_hook("agent_prompt_prefix")
        prompt_suffix = mad_hatter.execute_hook("agent_prompt_suffix")

<<<<<<< HEAD
        # Try to get information from tools if there is some allowed
=======
        #input_variables = [
        #    "input",
        #    "chat_history",
        #    "episodic_memory",
        #    "declarative_memory",
        #    "agent_scratchpad",
        #]

        #input_variables = mad_hatter.execute_hook("before_agent_creates_prompt", input_variables,
         #                                         " ".join([prompt_prefix, prompt_format_instructions, prompt_suffix]))


>>>>>>> e2d94d25
        allowed_tools = mad_hatter.execute_hook("agent_allowed_tools")

        # Try to get information from tools if there is some allowed
        if len(allowed_tools) > 0:

            log(f"{len(allowed_tools)} allowed tools retrived.", "DEBUG")

            try:
                tools_result = self.execute_tool_agent(agent_input, allowed_tools)

                # If tools_result["output"] is None the LLM has used the fake tool none_of_the_others  
                # so no relevant information has been obtained from the tools.
                if tools_result["output"] != None:
                    
                    # Extract of intermediate steps in the format ((tool_name, tool_input), output)
                    used_tools = list(map(lambda x:((x[0].tool, x[0].tool_input), x[1]), tools_result["intermediate_steps"]))

                    # Get the name of the tools that have return_direct
                    return_direct_tools = []
                    for t in allowed_tools:
                        if t.return_direct:
                            return_direct_tools.append(t.name)

                    # execute_tool_agent returns immediately when a tool with return_direct is called, 
                    # so if one is used it is definitely the last one used
                    if used_tools[-1][0][0] in return_direct_tools:
                        # intermediate_steps still contains the information of all the tools used even if their output is not returned
                        tools_result["intermediate_steps"] = used_tools
                        return tools_result

                    #Adding the tools_output key in agent input, needed by the memory chain
                    agent_input["tools_output"] = "## Tools output: \n" + tools_result["output"] if tools_result["output"] else ""

                    # Execute the memory chain
                    out = self.execute_memory_chain(agent_input, prompt_prefix, prompt_suffix)

                    # If some tools are used the intermediate step are added to the agent output
                    out["intermediate_steps"] = used_tools

                    #Early return
                    return out

            except Exception as e:
                error_description = str(e)
                log(error_description, "ERROR")

        #If an exeption occur in the execute_tool_agent or there is no allowed tools execute only the memory chain

        #Adding the tools_output key in agent input, needed by the memory chain
        agent_input["tools_output"] = ""
        # Execute the memory chain
        out = self.execute_memory_chain(agent_input, prompt_prefix, prompt_suffix)

        return out<|MERGE_RESOLUTION|>--- conflicted
+++ resolved
@@ -106,22 +106,6 @@
         prompt_prefix = mad_hatter.execute_hook("agent_prompt_prefix")
         prompt_suffix = mad_hatter.execute_hook("agent_prompt_suffix")
 
-<<<<<<< HEAD
-        # Try to get information from tools if there is some allowed
-=======
-        #input_variables = [
-        #    "input",
-        #    "chat_history",
-        #    "episodic_memory",
-        #    "declarative_memory",
-        #    "agent_scratchpad",
-        #]
-
-        #input_variables = mad_hatter.execute_hook("before_agent_creates_prompt", input_variables,
-         #                                         " ".join([prompt_prefix, prompt_format_instructions, prompt_suffix]))
-
-
->>>>>>> e2d94d25
         allowed_tools = mad_hatter.execute_hook("agent_allowed_tools")
 
         # Try to get information from tools if there is some allowed
