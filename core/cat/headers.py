--- conflicted
+++ resolved
@@ -13,17 +13,38 @@
 from cat.looking_glass.stray_cat import StrayCat
 from cat.env import get_env
 
-"""List[str]: list of piped API keys.
-
-The list stores all the API keys set in the `.env` file.
-The keys are piped with a `|`, hence the list takes care of splitting and storing them.  
-"""
 
 api_key_header = APIKeyHeader(name="access_token", auto_error=False)
 
 def ws_auth(
     websocket: WebSocket,
     ) -> None | str:
+    """Authenticate websocket connection.
+
+    Parameters
+    ----------
+    websocket : WebSocket
+        Websocket connection.
+
+    Returns
+    -------
+    None
+        Does not raise an exception if the message is allowed.
+
+    Raises
+    ------
+    HTTPException
+        Error with status code `403` if the message is not allowed. # TODOAUTH: ws has no status code
+
+    """
+    authorizator = websocket.app.state.ccat.authorizator
+    if not authorizator.is_ws_allowed(websocket):
+        raise HTTPException( # TODOAUTH: ws has no status code?
+            status_code=403,
+            detail={"error": "Invalid Credentials"}
+        )
+    
+def http_auth(request: Request) -> bool:
     """Authenticate endpoint.
 
     Check the provided key is available in API keys list.
@@ -35,53 +56,17 @@
 
     Returns
     -------
-    api_key : str | None
-        Returns the valid key if set in the `.env`, otherwise return None.
+    None
+        Does not raise an exception if the request is allowed.
 
     Raises
     ------
     HTTPException
-        Error with status code `403` if the provided key is not valid.
+        Error with status code `403` if the request is not allowed.
 
     """
-    return websocket.app.state.ccat.authorizator.is_ws_allowed(websocket)
-    
-def http_auth(request: Request) -> None | str:
-    """Authenticate endpoint.
-
-    Check the provided key is available in API keys list.
-
-    Parameters
-    ----------
-    request : Request
-        HTTP request.
-    api_key : str
-        API keys to be checked.
-
-    Returns
-    -------
-    api_key : str | None
-        Returns the valid key if set in the `.env`, otherwise return None.
-
-    Raises
-    ------
-    HTTPException
-        Error with status code `403` if the provided key is not valid.
-
-    """
-<<<<<<< HEAD
-
-    API_KEY = [
-        key.strip() for key in get_env("CCAT_API_KEY").split("|") if key.strip()
-    ]
-    
-    if not API_KEY:
-        return None
-    if fnmatch.fnmatch(request.url.path, "/admin*"):
-=======
     authorizator = request.app.state.ccat.authorizator
     if authorizator.is_master_key(request) or authorizator.is_http_allowed(request):
->>>>>>> 6062ef21
         return None
     else:
         raise HTTPException(
