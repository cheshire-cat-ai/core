--- conflicted
+++ resolved
@@ -89,7 +89,6 @@
 
     """
 
-<<<<<<< HEAD
 ```
 Thought: Do I need to use a tool? Yes
 Action: the action to take /* should be one of [{tool_names}] */
@@ -104,17 +103,7 @@
 {ai_prefix}: [your response here]
 ```"""
 
-    # Check if procedural memory is enabled
-    prompt_settings = cat.working_memory["user_message_json"]["prompt_settings"]
-
-    if prompt_settings["use_procedural_memory"]==False:
-        instructions=""
-
     return instructions
-=======
-    # here we piggy back directly on langchain agent instructions. Different instructions will require a different OutputParser
-    return prompt.FORMAT_INSTRUCTIONS
->>>>>>> a091d9ea
 
 
 @hook(priority=0)
