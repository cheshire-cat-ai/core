__pycache__
.env

# python local dev
web/venv

.DS_Store
.idea

*long_term_memory
<<<<<<< HEAD
/web/env/
=======
*metadata.db
>>>>>>> 398e2f11
<|MERGE_RESOLUTION|>--- conflicted
+++ resolved
@@ -8,8 +8,5 @@
 .idea
 
 *long_term_memory
-<<<<<<< HEAD
 /web/env/
-=======
-*metadata.db
->>>>>>> 398e2f11
+*metadata.db